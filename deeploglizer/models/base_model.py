--- conflicted
+++ resolved
@@ -10,18 +10,11 @@
 from torch.utils.data import DataLoader
 from collections import defaultdict
 from sklearn.metrics import accuracy_score, f1_score, recall_score, precision_score
-<<<<<<< HEAD
-from typing import Optional
-from deeploglizer.common.utils import set_device, tensor2flatten_arr
-
-logger = logging.getLogger("deeploglizer")
-=======
 from typing import Optional, Dict
 from deeploglizer.common.utils import set_device, tensor2flatten_arr
 
 logger = logging.getLogger("deeploglizer")
 
->>>>>>> 920356f7
 
 class Embedder(nn.Module):
     def __init__(
@@ -89,12 +82,6 @@
                 use_tfidf=use_tfidf,
             )
         else:
-<<<<<<< HEAD
-            logger.info(f'Unrecognized feature type, except sequentials or semantics, got {feature_type}')
-
-    def evaluate(self, test_loader:DataLoader, dtype:str="test") -> Optional[dict]:
-        logger.info("Evaluating {} data.".format(dtype))
-=======
             logger.info(
                 f"Unrecognized feature type, except sequentials or semantics, got {feature_type}"
             )
@@ -110,7 +97,6 @@
 
         self.extra_evaluation_functions = extra_evaluation_functions
         # List of {'name':name, 'func':func, 'zero_division': zero_division [Optional]}
->>>>>>> 920356f7
 
         if self.label_type == "next_log":
             return self.__evaluate_next_log(test_loader, dtype=dtype)
@@ -119,11 +105,7 @@
         elif self.label_type == "none":
             return self.__evaluate_recst(test_loader, dtype=dtype)
 
-<<<<<<< HEAD
-    def __evaluate_recst(self, test_loader:DataLoader, dtype:str="test") -> dict:
-=======
     def __evaluate_recst(self, test_loader: DataLoader, dtype: str = "test") -> dict:
->>>>>>> 920356f7
         self.eval()  # set to evaluation mode
         with torch.no_grad():
             y_pred = []
@@ -169,11 +151,7 @@
             logger.info({k: f"{v:.3f}" for k, v in eval_results.items()})
             return eval_results
 
-<<<<<<< HEAD
-    def __evaluate_anomaly(self, test_loader:DataLoader, dtype:str="test") -> dict:
-=======
     def __evaluate_anomaly(self, test_loader: DataLoader, dtype: str = "test") -> dict:
->>>>>>> 920356f7
 
         self.eval()  # set to evaluation mode
         with torch.no_grad():
@@ -209,14 +187,10 @@
             logger.info({k: f"{v:.3f}" for k, v in eval_results.items()})
             return eval_results
 
-<<<<<<< HEAD
-    def __evaluate_next_log(self, test_loader:DataLoader, dtype:str="test") -> Optional[dict]:
-=======
     def __evaluate_next_log(
         self, test_loader: DataLoader, dtype: str = "test"
     ) -> Optional[dict]:
     
->>>>>>> 920356f7
         model = self.eval()  # set to evaluation mode
         with torch.no_grad():
             y_pred = []
@@ -294,8 +268,6 @@
                     "pc": precision_score(y, pred, zero_division=1),
                     "top{}-acc".format(topk): window_topk_acc,
                 }
-<<<<<<< HEAD
-=======
 
                 if self.extra_evaluation_functions:
                     for evalfn in self.extra_evaluation_functions:
@@ -305,7 +277,6 @@
                             kwargs = {}
                         eval_results[evalfn["name"]] = evalfn["func"](y, pred, **kwargs)
 
->>>>>>> 920356f7
                 logger.info({k: f"{v:.3f}" for k, v in eval_results.items()})
                 if eval_results["f1"] >= best_f1:
                     best_result = eval_results
@@ -317,11 +288,7 @@
     def __input2device(self, batch_input) -> dict:
         return {k: v.to(self.device) for k, v in batch_input.items()}
 
-<<<<<<< HEAD
-    def save_model(self):
-=======
     def save_model(self) -> None:
->>>>>>> 920356f7
         logger.info("Saving model to {}".format(self.model_save_file))
         try:
             torch.save(
@@ -332,17 +299,6 @@
         except:
             torch.save(self.state_dict(), self.model_save_file)
 
-<<<<<<< HEAD
-    def load_model(self, model_save_file:str=""):
-        logger.info("Loading model from {}".format(self.model_save_file))
-        self.load_state_dict(torch.load(model_save_file, map_location=self.device))
-
-    def fit(self, train_loader:DataLoader, test_loader:Optional[DataLoader]=None, epochs:int=10, learning_rate:float=1.0e-3) -> Optional[dict]:
-        """ fits model on data
-            performs early stop based on test-f1 score
-            returns dict with best results metrics
-        """
-=======
     def load_model(self, model_save_file: str = "") -> None:
         """Loads model from a file into memory"""
         logger.info("Loading model from {}".format(self.model_save_file))
@@ -360,7 +316,6 @@
         returns dict with best results metrics
         """
 
->>>>>>> 920356f7
         self.to(self.device)
         logger.info(
             "Start training on {} batches with {}.".format(
@@ -387,13 +342,9 @@
             epoch_loss = epoch_loss / batch_cnt
             epoch_time_elapsed = time.time() - epoch_time_start
             logger.info(
-<<<<<<< HEAD
-                "Epoch {}/{}, training loss: {:.5f} [{:.2f}s]".format(epoch, epochs, epoch_loss, epoch_time_elapsed)
-=======
                 "Epoch {}/{}, training loss: {:.5f} [{:.2f}s]".format(
                     epoch, epochs, epoch_loss, epoch_time_elapsed
                 )
->>>>>>> 920356f7
             )
             self.time_tracker["train"] = epoch_time_elapsed
 
